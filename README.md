--- conflicted
+++ resolved
@@ -208,11 +208,7 @@
 - keras, tensorflow.layers, mxnet and gluon: `(3, 20)`
 - pytorch: no such function
 
-<<<<<<< HEAD
-<!-- TODO examples for depth-to-space and pixel shuffle? transpose vs permute? -->
-=======
 <!-- TODO examples for depth-to-space and pixel shuffle? transpose vs permute? torch.repeat is numpy.tile -->
->>>>>>> 28a3fe6c
 
 ## Supported frameworks
 
